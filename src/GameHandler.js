--- conflicted
+++ resolved
@@ -101,7 +101,7 @@
 
     /**
      * @param {Location} location
-     * @param {Guess[]} roundResults
+     * @param {RoundScore[]} roundResults
      */
     #showRoundResults(location, roundResults) {
         const round = this.#game.isFinished ? this.#game.round : this.#game.round - 1;
@@ -110,7 +110,8 @@
         if (roundResults[1]) roundResults[1].color = "#C9C9C9";
         if (roundResults[2]) roundResults[2].color = "#A3682E";
 
-        this.#win.webContents.send("show-round-results", round, location, roundResults);
+        const { guessMarkersLimit } = Settings.read();
+        this.#win.webContents.send("show-round-results", round, location, roundResults, guessMarkersLimit);
         this.#backend.sendMessage(
             `🌎 Round ${round} has finished. Congrats ${flags.getEmoji(roundResults[0].flag)} ${
                 roundResults[0].username
@@ -152,23 +153,6 @@
         );
     }
 
-<<<<<<< HEAD
-    /**
-     * @param {Location} location
-     * @param {RoundScore[]} scores
-     */
-    #showResults(location, scores) {
-        const round = this.#game.isFinished ? this.#game.round : this.#game.round - 1;
-        const { guessMarkersLimit } = Settings.read();
-        this.#win.webContents.send("show-round-results", round, location, scores, guessMarkersLimit);
-        this.#backend.sendMessage(
-            `🌎 Round ${round} has finished. Congrats ${flags.getEmoji(scores[0].flag)} ${scores[0].username} !`,
-            { system: true }
-        );
-    }
-
-=======
->>>>>>> 70f83c65
     init() {
         // Browser Listening
         this.#win.webContents.on("did-navigate-in-page", (_event, url) => {
@@ -211,7 +195,9 @@
         });
 
         this.#win.webContents.on("did-frame-finish-load", () => {
-            if (!this.#game.isInGame) return;
+            if (!this.#game.isInGame || this.#game.isFinished) {
+                return;
+            }
             this.#win.webContents.send("refreshed-in-game", this.#game.getLocation());
             // Checks and update seed when the this.game has refreshed
             // update the current location if it was skipped
