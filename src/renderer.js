<<<<<<< HEAD
import { createApp } from "vue";
import "./utils/mods/extenssrMenuItemsPlugin";
=======
"use strict";

require("./utils/mods/extenssrMenuItemsPlugin");

/** @typedef {import("./types").Location} Location */
/** @typedef {import("./types").Guess} Guess */

>>>>>>> 70f83c65
/** @type {import('./types').RendererApi['drParseNoCar']} */
import { drParseNoCar } from "./utils/mods/drParseNoCar";
/** @type {import('./types').RendererApi['blinkMode']} */
import { blinkMode } from "./utils/mods/blinkMode";
/** @type {import('./types').RendererApi['satelliteMode']} */
import { satelliteMode } from "./utils/mods/satelliteMode";
import Frame from "./components/Frame.vue";

function start() {
    drParseNoCar();
    blinkMode();
    satelliteMode();

    const wrapper = document.createElement("div");
    document.body.append(wrapper);

<<<<<<< HEAD
    const app = createApp(Frame, {
        chatguessrApi: window.chatguessrApi,
        populateMap,
        clearMarkers,
        focusOnGuess,
        showSatelliteMap,
        hideSatelliteMap,
        centerSatelliteView,
    });
    app.mount(wrapper);
}
=======
window.chatguessrApi.init({
    drawRoundResults,
    clearMarkers,
    drParseNoCar,
    blinkMode,
    satelliteMode,
    showSatelliteMap,
    hideSatelliteMap,
    centerSatelliteView,
    getBounds,
    focusOnGuess,
    drawPlayerResults,
    drawGameLocations,
});
>>>>>>> 70f83c65

/** @type {google.maps.Map | undefined} */
let globalMap = undefined;
/** @type {google.maps.Map | undefined} */
let satelliteLayer = undefined;
/** @type {google.maps.Marker | undefined} */
let satelliteMarker = undefined;
const satelliteCanvas = document.createElement("div");
satelliteCanvas.id = "satelliteCanvas";

const mapReady = hijackMap();

/** @type {google.maps.Marker[]} */
let guessMarkers = [];
/** @type {google.maps.Marker[]} */
let locationMarkers = [];
/** @type {google.maps.Polyline[]} */
let polylines = [];

/** @type {import('./types').RendererApi['drawRoundResults']} */
function drawRoundResults(location, roundResults, limit = 100) {
    const map = globalMap;
    const infowindow = new google.maps.InfoWindow();

    const icon = makeIcon();
    const locationMarker = makeLocationMarker(location, icon, map);
    locationMarkers.push(locationMarker);

    icon.scale = 1;
    roundResults.forEach((result, index) => {
        if (index >= limit) return;

        icon.fillColor = result.color;

        const guessMarker = new google.maps.Marker({
            position: result.position,
            icon,
            map,
            label: {
                color: "#000",
                fontWeight: "bold",
                fontSize: "16px",
                text: `${index + 1}`,
            },
            optimized: true,
        });
        guessMarker.addListener("mouseover", () => {
            infowindow.setContent(`
                ${
                    result.flag
                        ? `<span class="flag-icon" style="background-image: url(flag:${result.flag})"></span>`
                        : ""
                }
                <span class="username" style="color:${result.color}">${result.username}</span><br>
                ${result.score}<br>
                ${toMeter(result.distance)}
            `);
            infowindow.open(map, guessMarker);
        });
        guessMarker.addListener("mouseout", () => {
            infowindow.close();
        });
        guessMarkers.push(guessMarker);

        polylines.push(
            new google.maps.Polyline({
                strokeColor: result.color,
                strokeWeight: 4,
                strokeOpacity: 0.6,
                geodesic: true,
                map,
                path: [result.position, location],
            })
        );
    });
}

/** @type {import('./types').RendererApi['drawGameLocations']} */
function drawGameLocations(locations) {
    const map = globalMap;
    const icon = makeIcon();

    locations.forEach((location, index) => {
        const locationMarker = makeLocationMarker(location, icon, map, index + 1);
        locationMarkers.push(locationMarker);
    });
}

/** @type {import('./types').RendererApi['drawPlayerResults']} */
function drawPlayerResults(locations, result) {
    const map = globalMap;
    const infowindow = new google.maps.InfoWindow();

    clearMarkers(true);

    const icon = makeIcon();
    icon.scale = 1;
    icon.fillColor = result.color;

    result.guesses.forEach((guess, index) => {
        if (!guess) return;

        const guessMarker = new google.maps.Marker({ position: guess, icon, map, optimized: true });

        guessMarker.addListener("mouseover", () => {
            infowindow.setContent(`
				${result.flag ? `<span class="flag-icon" style="background-image: url(flag:${result.flag})"></span>` : ""}
                <span class="username" style="color:${result.color}">${result.username}</span><br>
                ${result.scores[index]}<br>
				${toMeter(result.distances[index])}
			`);
            infowindow.open(map, guessMarker);
        });
        guessMarker.addListener("mouseout", () => {
            infowindow.close();
        });

        guessMarkers.push(guessMarker);

        polylines.push(
            new google.maps.Polyline({
                strokeColor: result.color,
                strokeWeight: 4,
                strokeOpacity: 0.6,
                geodesic: true,
                map,
                path: [guess, locations[index]],
            })
        );
    });
}

/**
 * @returns {google.maps.Symbol}
 */
function makeIcon() {
    return {
        path: `M13.04,41.77c-0.11-1.29-0.35-3.2-0.99-5.42c-0.91-3.17-4.74-9.54-5.49-10.79c-3.64-6.1-5.46-9.21-5.45-12.07
            c0.03-4.57,2.77-7.72,3.21-8.22c0.52-0.58,4.12-4.47,9.8-4.17c4.73,0.24,7.67,3.23,8.45,4.07c0.47,0.51,3.22,3.61,3.31,8.11
            c0.06,3.01-1.89,6.26-5.78,12.77c-0.18,0.3-4.15,6.95-5.1,10.26c-0.64,2.24-0.89,4.17-1,5.48C13.68,41.78,13.36,41.78,13.04,41.77z`,
        fillColor: "#de3e3e",
        fillOpacity: 0.7,
        scale: 1.2,
        strokeColor: "#000",
        strokeWeight: 1,
        anchor: new google.maps.Point(14, 43),
        labelOrigin: new google.maps.Point(13.5, 15),
    };
}

/**
 * @param {Location} location
 * @param {google.maps.Symbol} icon
 * @param {google.maps.Map} map
 * @param {number} index
 * @returns {google.maps.Marker}
 */
function makeLocationMarker(location, icon, map, index = null) {
    const locationMarker = new google.maps.Marker({ position: location, icon, map, optimized: true });
    if (index) {
        locationMarker.setLabel({
            color: "#000",
            fontWeight: "bold",
            fontSize: "16px",
            text: `${index}`,
        });
    }

    locationMarker.addListener("click", () => {
        const url = new URL("https://www.google.com/maps/@?api=1&map_action=pano");
        if (location.panoId) {
            url.searchParams.set("pano", location.panoId);
        }
        url.searchParams.set("viewpoint", `${location.lat},${location.lng}`);
        url.searchParams.set("heading", String(location.heading));
        url.searchParams.set("pitch", String(location.pitch));
        const fov = 180 / 2 ** location.zoom;
        url.searchParams.set("fov", String(fov));
        window.open(url, "_blank");
    });

    return locationMarker;
}

/** @type {import('./types').RendererApi['clearMarkers']} */
function clearMarkers(keepLocationMarkers = false) {
    for (const marker of guessMarkers) {
        marker.setMap(null);
    }
    for (const line of polylines) {
        line.setMap(null);
    }
    guessMarkers = [];
    polylines = [];

    if (!keepLocationMarkers) {
        for (const marker of locationMarkers) {
            marker.setMap(null);
        }
        locationMarkers = [];
    }
}

async function hijackMap() {
    const MAPS_API_URL = "https://maps.googleapis.com/maps/api/js?";
    const MAPS_SCRIPT_SELECTOR = `script[src^="${MAPS_API_URL}"]`;
    await new Promise((resolve) => {
        let bodyDone = false;
        let headDone = false;

        function checkBodyDone() {
            if (!bodyDone && document.body) {
                scriptObserver.observe(document.body, { childList: true });
                bodyDone = true;
            }
        }
        function checkHeadDone() {
            if (!headDone && document.head) {
                scriptObserver.observe(document.head, { childList: true });
                headDone = true;
            }
        }

        /**
         * Check if `element` is a Google Maps script tag and resolve the outer Promise if so.
         * @param {Element} element
         */
        function checkMapsScript(element) {
            if (element.matches(MAPS_SCRIPT_SELECTOR)) {
                const onload = () => {
                    pageObserver.disconnect();
                    scriptObserver.disconnect();
                    resolve(undefined);
                };
                // It may already be loaded :O
                if (typeof google !== "undefined" && google?.maps?.Map) {
                    onload();
                } else {
                    element.addEventListener("load", onload);
                }
            }
        }

        const scriptObserver = new MutationObserver((mutations, observer) => {
            for (const mutation of mutations) {
                for (const tmp of mutation.addedNodes) {
                    if (tmp.nodeType === Node.ELEMENT_NODE) {
                        checkMapsScript(/** @type {Element} */ (tmp));
                    }
                }
            }
        });
        const pageObserver = new MutationObserver((_, observer) => {
            checkBodyDone();
            checkHeadDone();
            if (headDone && bodyDone) {
                observer.disconnect();
            }
        });

        pageObserver.observe(document.documentElement, {
            childList: true,
            subtree: true,
        });

        // Do an initial check, we may be running in a fully loaded game already.
        checkBodyDone();
        checkHeadDone();
        /** @type {HTMLElement|undefined} */
        const existingTag = document.querySelector(MAPS_SCRIPT_SELECTOR);
        if (existingTag) checkMapsScript(existingTag);
    });

    await new Promise((resolve, reject) => {
        const google = window.google;
        const isGamePage = () => location.pathname.startsWith("/results/") || location.pathname.startsWith("/game/");
        /** @param {google.maps.Map} map */
        function onMapUpdate(map) {
            try {
                if (!isGamePage()) return;
                globalMap = map;
                resolve();
            } catch (error) {
                console.error("GeoguessrHijackMap Error:", error);
                reject(error);
            }
        }

        google.maps.Map = class extends google.maps.Map {
            /**
             * @param {HTMLElement} mapDiv
             * @param {google.maps.MapOptions} opts
             */
            constructor(mapDiv, opts) {
                super(mapDiv, opts);
                this.addListener("idle", () => {
                    if (globalMap == null) {
                        onMapUpdate(this);
                    }
                });
                this.addListener("maptypeid_changed", () => {
                    // Save the map type ID so we can prevent GeoGuessr from resetting it
                    localStorage.chatguessrMapTypeId = this.getMapTypeId();
                });
            }
            /**
             * @param {google.maps.MapOptions} opts
             */
            setOptions(opts) {
                // GeoGuessr's `setOptions` calls always include `backgroundColor`
                // so this is how we can distinguish between theirs and ours
                if (opts.backgroundColor) {
                    opts.mapTypeId = localStorage.chatguessrMapTypeId ?? opts.mapTypeId;
                    opts.mapTypeControl = true;
                    opts.mapTypeControlOptions = {
                        style: google.maps.MapTypeControlStyle.HORIZONTAL_BAR,
                        position: google.maps.ControlPosition.TOP_RIGHT,
                    };
                }
                super.setOptions(opts);
            }
        };
    });
}

/** @type {import('./types').RendererApi['showSatelliteMap']} */
async function showSatelliteMap(location) {
    await mapReady;

    const boundsLimit = parseInt(localStorage.getItem("satelliteModeBoundsLimit")) || 10;

    if (!document.body.contains(satelliteCanvas)) {
        document.querySelector(".game-layout__canvas").append(satelliteCanvas);
    }
    satelliteCanvas.style.display = "block";

    satelliteLayer ??= new google.maps.Map(satelliteCanvas, {
        fullscreenControl: false,
        mapTypeId: google.maps.MapTypeId.SATELLITE,
    });
    satelliteLayer.setOptions({
        restriction: {
            latLngBounds: getBounds(location, boundsLimit * 1000),
            strictBounds: true,
        },
    });
    satelliteLayer.setCenter(location);
    satelliteLayer.setZoom(20);
    satelliteMarker?.setMap(null);
    satelliteMarker = new google.maps.Marker({
        position: location,
        map: satelliteLayer,
    });
}

/** @type {import('./types').RendererApi['hideSatelliteMap']} */
async function hideSatelliteMap() {
    await mapReady;

    satelliteCanvas.style.display = "none";
}

/** @type {import('./types').RendererApi['centerSatelliteView']} */
function centerSatelliteView(location) {
    satelliteLayer.setCenter(location);
}

/** @type {import('./types').RendererApi['focusOnGuess']} */
function focusOnGuess(location) {
    globalMap.setCenter(location);
    globalMap.setZoom(8);
}

/** @type {import('./types').RendererApi['getBounds']} */
function getBounds(location, limit) {
    const meters = limit / 2;
    const earth = 6371.071;
    const pi = Math.PI;
    const cos = Math.cos;
    const m = 1 / (((2 * pi) / 360) * earth) / 1000;

    const north = location.lat + meters * m;
    const south = location.lat - meters * m;
    const west = location.lng - (meters * m) / cos(location.lat * (pi / 180));
    const east = location.lng + (meters * m) / cos(location.lat * (pi / 180));

    return { north, south, west, east };
}

<<<<<<< HEAD
start();
=======
/**
 * @param {number} distance
 */
function toMeter(distance) {
    return distance >= 1 ? distance.toFixed(1) + "km" : Math.floor(distance * 1000) + "m";
}
>>>>>>> 70f83c65
<|MERGE_RESOLUTION|>--- conflicted
+++ resolved
@@ -1,22 +1,12 @@
-<<<<<<< HEAD
 import { createApp } from "vue";
 import "./utils/mods/extenssrMenuItemsPlugin";
-=======
-"use strict";
-
-require("./utils/mods/extenssrMenuItemsPlugin");
+import { drParseNoCar } from "./utils/mods/drParseNoCar";
+import { blinkMode } from "./utils/mods/blinkMode";
+import { satelliteMode } from "./utils/mods/satelliteMode";
+import Frame from "./components/Frame.vue";
 
 /** @typedef {import("./types").Location} Location */
 /** @typedef {import("./types").Guess} Guess */
-
->>>>>>> 70f83c65
-/** @type {import('./types').RendererApi['drParseNoCar']} */
-import { drParseNoCar } from "./utils/mods/drParseNoCar";
-/** @type {import('./types').RendererApi['blinkMode']} */
-import { blinkMode } from "./utils/mods/blinkMode";
-/** @type {import('./types').RendererApi['satelliteMode']} */
-import { satelliteMode } from "./utils/mods/satelliteMode";
-import Frame from "./components/Frame.vue";
 
 function start() {
     drParseNoCar();
@@ -26,34 +16,23 @@
     const wrapper = document.createElement("div");
     document.body.append(wrapper);
 
-<<<<<<< HEAD
     const app = createApp(Frame, {
         chatguessrApi: window.chatguessrApi,
-        populateMap,
+        drawRoundResults,
         clearMarkers,
-        focusOnGuess,
+        drParseNoCar,
+        blinkMode,
+        satelliteMode,
         showSatelliteMap,
         hideSatelliteMap,
         centerSatelliteView,
+        getBounds,
+        focusOnGuess,
+        drawPlayerResults,
+        drawGameLocations,
     });
     app.mount(wrapper);
 }
-=======
-window.chatguessrApi.init({
-    drawRoundResults,
-    clearMarkers,
-    drParseNoCar,
-    blinkMode,
-    satelliteMode,
-    showSatelliteMap,
-    hideSatelliteMap,
-    centerSatelliteView,
-    getBounds,
-    focusOnGuess,
-    drawPlayerResults,
-    drawGameLocations,
-});
->>>>>>> 70f83c65
 
 /** @type {google.maps.Map | undefined} */
 let globalMap = undefined;
@@ -443,13 +422,11 @@
     return { north, south, west, east };
 }
 
-<<<<<<< HEAD
-start();
-=======
 /**
  * @param {number} distance
  */
 function toMeter(distance) {
     return distance >= 1 ? distance.toFixed(1) + "km" : Math.floor(distance * 1000) + "m";
 }
->>>>>>> 70f83c65
+
+start();