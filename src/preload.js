"use strict";

require("./errorReporting");

const { contextBridge, ipcRenderer } = require("electron");

import { qs, createEl } from "./utils/domUtils";

/** @typedef {import('./types').LatLng} LatLng */
/** @typedef {import('./types').Guess} Guess */

/** @type {import("./types").ChatguessrApi} */
const chatguessrApi = {
	init,
	startNextRound() {
		ipcRenderer.send("next-round-click");
	},
};

contextBridge.exposeInMainWorld("chatguessrApi", chatguessrApi);

const REMOVE_ALL_MARKERS_CSS =
	'[data-qa="result-view-top"] [data-qa="guess-marker"], [data-qa="result-view-top"] [data-qa="correct-location-marker"], .result-map__line { display: none; }';

/**
 * @param {import('./types').RendererApi} rendererApi
 */
function init(rendererApi) {
	const Scoreboard = require("./Classes/Scoreboard");
	const { createApp, h } = require("vue");
	const InGameUI = require("./InGameUI.vue").default;

	const markerRemover = document.createElement("style");
	markerRemover.textContent = REMOVE_ALL_MARKERS_CSS;

	// Settings UI
	const iconsContainer = createEl("div", { id: "iconsContainer" });
	document.body.append(iconsContainer);
	
	const ingameUi = createApp(InGameUI, {
		rendererApi,
		toggleScoreboard,
	});
	ingameUi.mount(iconsContainer);

	// SCOREBOARD
	const scoreboardContainer = createEl("div", { id: "scoreboardContainer" });
	document.body.append(scoreboardContainer);

	const scoreboard = new Scoreboard(scoreboardContainer, {
		focusOnGuess(location) {
			rendererApi.focusOnGuess(location);
		},
		onToggleGuesses(open) {
			if (open) {
				ipcRenderer.send("open-guesses");
			} else {
				ipcRenderer.send("close-guesses");
			}
		},
	});

	function toggleScoreboard() {
		scoreboard.toogleVisibility();
	}

	// IPC RENDERERS
	ipcRenderer.on("game-started", (_event, isMultiGuess, restoredGuesses, location) => {
		markerRemover.textContent = REMOVE_ALL_MARKERS_CSS;
		document.head.append(markerRemover);

		scoreboard.checkVisibility();
		scoreboard.reset(isMultiGuess);

		if (restoredGuesses.length > 0) {
			if (isMultiGuess) {
				scoreboard.renderMultiGuess(restoredGuesses);
			} else {
				// Not very fast KEKW
				for (const guess of restoredGuesses) {
					scoreboard.renderGuess(guess);
				}
			}
		}
	});

	ipcRenderer.on("refreshed-in-game", () => {
		document.head.append(markerRemover);
		scoreboard.checkVisibility();
	});

	ipcRenderer.on("game-quitted", () => {
		markerRemover.remove();
		scoreboard.hide();
		rendererApi.clearMarkers();
<<<<<<< HEAD
=======

		// Hide in-game-only buttons
		qs("#centerSatelliteViewBtn")?.remove();
		qs("#showScoreboardBtn")?.remove();

		noCarBtn.style.visibility = "visible";
		noCompassBtn.style.visibility = "visible";
>>>>>>> 6bb2a113
	});

	ipcRenderer.on("render-guess", (_event, guess) => {
		scoreboard.renderGuess(guess);
	});

	ipcRenderer.on("render-multiguess", (_event, guesses) => {
		scoreboard.renderMultiGuess(guesses);
	});

	ipcRenderer.on("show-round-results", (_event, round, location, scores) => {
		scoreboard.setTitle(`ROUND ${round} RESULTS (${scores.length})`);
		scoreboard.displayScores(scores);
		scoreboard.showSwitch(false);
		rendererApi.populateMap(location, scores);
	});

	ipcRenderer.on("show-final-results", (_event, totalScores) => {
		scoreboard.setTitle(`HIGHSCORES (${totalScores.length})`);
		scoreboard.showSwitch(false);
		scoreboard.displayScores(totalScores, true);
		rendererApi.clearMarkers();

		// refreshed-in-game is triggered here so we wait a bit to remove the style
		setTimeout(() => {
			markerRemover.remove();
		}, 1000);
	});

<<<<<<< HEAD
	ipcRenderer.on("next-round", (e, isMultiGuess, location) => {
=======
	ipcRenderer.on("next-round", (_event, isMultiGuess, location) => {
		currentLocation = location;
>>>>>>> 6bb2a113
		scoreboard.checkVisibility();
		scoreboard.reset(isMultiGuess);
		scoreboard.showSwitch(true);

		setTimeout(() => {
			rendererApi.clearMarkers();
		}, 1000);
	});

	ipcRenderer.on("switch-on", () => {
		scoreboard.switchOn(true);
	});
	ipcRenderer.on("switch-off", () => {
		scoreboard.switchOn(false);
	});

	ipcRenderer.on("twitch-connected", () => {
		settingsBtn.classList.remove("disconnected");
		settingsBtn.classList.add("connected");
	});

	ipcRenderer.on("twitch-disconnected", () => {
		settingsBtn.classList.add("disconnected");
	});

	ipcRenderer.invoke("get-connection-state").then(({ state }) => {
		settingsBtn.classList.remove("connected", "connecting", "disconnected");
		settingsBtn.classList.add(state);
	});
}<|MERGE_RESOLUTION|>--- conflicted
+++ resolved
@@ -93,16 +93,15 @@
 		markerRemover.remove();
 		scoreboard.hide();
 		rendererApi.clearMarkers();
-<<<<<<< HEAD
-=======
 
+		/* TODO port to Vue
 		// Hide in-game-only buttons
 		qs("#centerSatelliteViewBtn")?.remove();
 		qs("#showScoreboardBtn")?.remove();
 
 		noCarBtn.style.visibility = "visible";
 		noCompassBtn.style.visibility = "visible";
->>>>>>> 6bb2a113
+		*/
 	});
 
 	ipcRenderer.on("render-guess", (_event, guess) => {
@@ -132,12 +131,7 @@
 		}, 1000);
 	});
 
-<<<<<<< HEAD
-	ipcRenderer.on("next-round", (e, isMultiGuess, location) => {
-=======
 	ipcRenderer.on("next-round", (_event, isMultiGuess, location) => {
-		currentLocation = location;
->>>>>>> 6bb2a113
 		scoreboard.checkVisibility();
 		scoreboard.reset(isMultiGuess);
 		scoreboard.showSwitch(true);
@@ -154,6 +148,7 @@
 		scoreboard.switchOn(false);
 	});
 
+	/* TODO port to Vue
 	ipcRenderer.on("twitch-connected", () => {
 		settingsBtn.classList.remove("disconnected");
 		settingsBtn.classList.add("connected");
@@ -167,4 +162,5 @@
 		settingsBtn.classList.remove("connected", "connecting", "disconnected");
 		settingsBtn.classList.add(state);
 	});
+	*/
 }