--- conflicted
+++ resolved
@@ -25,7 +25,6 @@
 		"tmi.js": "^1.8.5"
 	},
 	"devDependencies": {
-<<<<<<< HEAD
 		"@electron-forge/cli": "^6.0.0-beta.61",
 		"@electron-forge/maker-deb": "^6.0.0-beta.61",
 		"@electron-forge/maker-rpm": "^6.0.0-beta.61",
@@ -41,15 +40,11 @@
 		"@types/jqueryui": "^1.12.16",
 		"@types/node": "^12.20.29",
 		"@types/tmi.js": "^1.8.0",
-		"electron": "^15.1.2",
+		"electron": "^17.0.1",
 		"electron-builder": "^22.13.1",
 		"jest": "^27.3.1",
 		"parcel": "^2.0.0",
 		"typescript": "^4.4.4"
-=======
-		"electron": "^17.0.1",
-		"electron-builder": "^22.13.1"
->>>>>>> f70f900d
 	},
 	"scripts": {
 		"start": "electron .",
