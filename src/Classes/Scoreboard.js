--- conflicted
+++ resolved
@@ -16,12 +16,8 @@
 // import("datatables.net-plugins/sorting/natural");
 
 /** @typedef {import('../types').Guess} Guess */
-<<<<<<< HEAD
 /** @typedef {import('../types').RoundScore} RoundScore */
-/** @typedef {import('../types').FinalScore} FinalScore */
-=======
 /** @typedef {import('../types').GameResult} GameResult */
->>>>>>> 70f83c65
 /** @typedef {import("../types").LatLng} LatLng */
 /** @typedef {import("../types").Location} Location */
 
@@ -297,14 +293,8 @@
     }
 
     /**
-<<<<<<< HEAD
-     * @param {RoundScore[] | FinalScore[]} scores
-     * @param {boolean} [isTotal]
-     * @param {number} [limit]
-=======
-     * @param { Guess[] } roundResults
-     * @param { number } limit
->>>>>>> 70f83c65
+     * @param {RoundScore[]} roundResults
+     * @param {number} limit
      */
     displayRoundResults(roundResults, limit = 100) {
         this.isResults = true;
@@ -342,20 +332,6 @@
                 cell.innerHTML = content;
             });
 
-<<<<<<< HEAD
-        if (isTotal) {
-            // Removes previous onClick focusOnGuess
-            $("#datatable tbody").off("click");
-        } else {
-            // onClick focusOnGuess
-            const self = this;
-            $("#datatable tbody").on("click", "tr", function () {
-                const index = self.table.row(this).index();
-                const score = scores[index];
-                if (score && 'position' in score) {
-                    self.focusOnGuess(score.position);
-                }
-=======
         // onClick focusOnGuess
         const self = this;
         $("#datatable tbody").on("click", "tr", function () {
@@ -370,8 +346,8 @@
     }
 
     /**
-     * @param { Location[] } locations
-     * @param { GameResult[] } gameResults
+     * @param {Location[]} locations
+     * @param {GameResult[]} gameResults
      */
     displayGameResults(locations = [], gameResults) {
         this.isResults = true;
@@ -409,7 +385,6 @@
                 else if (i == 1) content = "<span class='medal'>🥈</span>";
                 else if (i == 2) content = "<span class='medal'>🥉</span>";
                 cell.innerHTML = content;
->>>>>>> 70f83c65
             });
 
         // Removes previous onClick focusOnGuess
