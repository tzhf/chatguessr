--- conflicted
+++ resolved
@@ -516,10 +516,7 @@
         // We need to pick the last guess's streak value OR calculate them on the fly. Our streak tracking table is not suitable for
         // checking the current streak at a previous point. The only option atm is to use this subquery I think, hopefully the
         // performance is not too bad.
-<<<<<<< HEAD
-
-=======
->>>>>>> 6b8631d4
+
         const stmt = this.#db.prepare(`
             SELECT
                 users.username,
