<<<<<<< HEAD
'use strict';

require('./errorReporting');

const { contextBridge, ipcRenderer } = require("electron");

/** @typedef {import('./types').LatLng} LatLng */
/** @typedef {import('./types').Guess} Guess */

/** @type {import("./types").ChatguessrApi} */
const chatguessrApi = {
	init,
	startNextRound() {
		ipcRenderer.send('next-round-click');
	},
};

contextBridge.exposeInMainWorld('chatguessrApi', chatguessrApi);

/**
 * @param {import('./types').RendererApi} rendererApi 
 */
function init(rendererApi) {
	const Scoreboard = require("./Classes/Scoreboard");
	const Settings = require("./utils/Settings");
	const { noCar } = Settings.read();
	rendererApi.drParseNoCar(noCar);

	const markerRemover = document.createElement("style");
	markerRemover.textContent = ".map-pin { display: none; }";

	const settingsIcon = document.createElement("div");
	settingsIcon.setAttribute("title", "Settings (ctrl+p)");
	settingsIcon.id = "settingsIcon";
	settingsIcon.innerHTML = "<span>⚙️</span>";
	settingsIcon.addEventListener("click", () => {
		ipcRenderer.send("openSettings");
	});
	document.body.append(settingsIcon);
=======
const path = require("path");
const { ipcRenderer } = require("electron");
const Scoreboard = require("./Classes/Scoreboard");
const Store = require("./utils/Store");
const noCar = Store.getSettings().noCar;
drParseNoCar();

window.addEventListener("DOMContentLoaded", () => {
	window.ipcRenderer = require("electron").ipcRenderer;
	window.$ = window.jQuery = require("jquery");
	window.MAP = null;
	window.SATELLITE_LAYER = null;
	window.SATELLITE_MARKER = null;
	window.isSatellite = Store.get("isSatellite", false);
	window.currentLocation = { lat: 0, lng: 0 };
	hijackMap();

	const head = document.getElementsByTagName("head")[0];

	const styles = document.createElement("link");
	styles.rel = "stylesheet";
	styles.type = "text/css";
	styles.href = `${path.join(__dirname, "./public/styles.css")}`;
	head.appendChild(styles);
>>>>>>> f70f900d

	const satelliteCanvas = document.createElement("div");
	satelliteCanvas.id = "satelliteCanvas";

	const scoreboardContainer = document.createElement("div");
	scoreboardContainer.setAttribute("id", "scoreboardContainer");
<<<<<<< HEAD
	document.body.append(scoreboardContainer);

	const showScoreboard = document.createElement("div");
	showScoreboard.setAttribute("title", "Show scoreboard");
	showScoreboard.id = "showScoreboard";
	showScoreboard.innerHTML = "<span>👁️‍🗨️</span>";
	showScoreboard.addEventListener("click", () => {
		scoreboard.setVisibility();
=======
	scoreboardContainer.innerHTML = `
		<div id='scoreboard'>
			<div id='scoreboardHeader'>
				<span></span>
				<span id='scoreboardTitle'>GUESSES (0)</span>
				<label id='switchContainer'>
					<input id='switchBtn' type='checkbox' />
					<div class='slider'></div>
				</label>
			</div>
			<table id='datatable' width='100%'>
				<thead>
					<tr>
						<th>#</th>
						<th>Player</th>
						<th>Streak</th>
						<th>Distance</th>
						<th>Score</th>
					</tr>
				</thead>
				<tbody id='guessList'></tbody>
			</table>
		</div>`;
	document.body.appendChild(scoreboardContainer);

	const flagIcon = document.createElement("link");
	flagIcon.rel = "stylesheet";
	flagIcon.type = "text/css";
	flagIcon.href = `${path.join(__dirname, "./public/flag-icon.min.css")}`;
	head.appendChild(flagIcon);

	const jqueryUI = document.createElement("script");
	jqueryUI.type = "text/javascript";
	jqueryUI.src = `${path.join(__dirname, "./public/jquery-ui.min.js")}`;
	jqueryUI.addEventListener("load", () => loadDatatables());
	document.body.appendChild(jqueryUI);

	const loadDatatables = () => {
		const datatables = document.createElement("script");
		datatables.type = "text/javascript";
		datatables.src = `${path.join(__dirname, "./public/datatables.bundle.min.js")}`;
		datatables.addEventListener("load", () => init());
		document.body.appendChild(datatables);
	};

	const init = () => {
		const markerRemover = document.createElement("style");
		markerRemover.innerHTML = ".map-pin{display:none}";

		const iconsColumn = document.createElement("div");
		iconsColumn.classList.add("iconsColumn");
		document.body.appendChild(iconsColumn);

		const settingsIcon = document.createElement("div");
		settingsIcon.setAttribute("title", "Settings (ctrl+p)");
		settingsIcon.id = "settingsIcon";
		settingsIcon.innerHTML = "<span>⚙️</span>";
		settingsIcon.addEventListener("click", () => {
			ipcRenderer.send("openSettings");
		});
		iconsColumn.appendChild(settingsIcon);

		const scoreboard = new Scoreboard();

		const showScoreboard = document.createElement("div");
		showScoreboard.setAttribute("title", "Show scoreboard");
		showScoreboard.id = "showScoreboard";
		showScoreboard.innerHTML = "<span>👁️‍🗨️</span>";
		showScoreboard.addEventListener("click", () => {
			scoreboard.setVisibility();
		});

		const satelliteSwitchIcon = document.createElement("div");
		satelliteSwitchIcon.setAttribute("title", "Switch to Satellite View");
		satelliteSwitchIcon.id = "satelliteSwitchIcon";
		satelliteSwitchIcon.innerHTML = "<span>🏡</span>";
		satelliteSwitchIcon.addEventListener("click", () => {
			switchLayer();
		});

		const centerSatelliteViewBtn = document.createElement("div");
		centerSatelliteViewBtn.setAttribute("title", "Center map to location");
		centerSatelliteViewBtn.id = "centerSatelliteViewBtn";
		centerSatelliteViewBtn.innerHTML = "<span>🏁</span>";
		centerSatelliteViewBtn.addEventListener("click", () => {
			centerSatelliteView();
		});

		ipcRenderer.on("game-started", (e, isMultiGuess, currLocation) => {
			currentLocation = currLocation;

			const gameLayout = document.getElementsByClassName("game-layout__canvas")[0];
			gameLayout.appendChild(satelliteCanvas);

			if (isSatellite) {
				satelliteCanvas.style.display = "block";
				centerSatelliteViewBtn.style.display = "flex";
			}

			const bounds = {
				north: currLocation.lat + 1,
				south: currLocation.lat - 1,
				west: currLocation.lng - 1,
				east: currLocation.lng + 1,
			};

			setTimeout(() => {
				SATELLITE_LAYER = new google.maps.Map(satelliteCanvas, {
					fullscreenControl: false,
					mapTypeId: "satellite",
					zoom: 25,
					minZoom: 10,
					center: currLocation,
					restriction: {
						latLngBounds: bounds,
						strictBounds: false,
					},
				});
				SATELLITE_MARKER = new google.maps.Marker({
					position: currLocation,
					map: SATELLITE_LAYER,
				});

				if (isSatellite) MAP.setMapTypeId(google.maps.MapTypeId.SATELLITE);
			}, 2000);

			iconsColumn.appendChild(showScoreboard);
			iconsColumn.appendChild(satelliteSwitchIcon);
			iconsColumn.appendChild(centerSatelliteViewBtn);
			scoreboard.checkVisibility();
			scoreboard.reset(isMultiGuess);
		});

		ipcRenderer.on("next-round", (e, isMultiGuess, currLocation) => {
			currentLocation = currLocation;

			const bounds = {
				north: currLocation.lat + 1,
				south: currLocation.lat - 1,
				west: currLocation.lng - 1,
				east: currLocation.lng + 1,
			};

			SATELLITE_LAYER = new google.maps.Map(satelliteCanvas, {
				fullscreenControl: false,
				mapTypeId: "satellite",
				zoom: 25,
				minZoom: 10,
				center: currLocation,
				restriction: {
					latLngBounds: bounds,
					strictBounds: false,
				},
			});
			SATELLITE_MARKER = new google.maps.Marker({
				position: currLocation,
				map: SATELLITE_LAYER,
			});

			scoreboard.checkVisibility();
			scoreboard.reset(isMultiGuess);
			scoreboard.showSwitch(true);

			setTimeout(() => {
				markerRemover.remove();
				clearMarkers();
			}, 1000);
			setTimeout(() => {
				if (isSatellite) MAP.setMapTypeId(google.maps.MapTypeId.SATELLITE);
			}, 2000);
		});

		ipcRenderer.on("refreshed-in-game", (e, noCompass) => {
			iconsColumn.appendChild(showScoreboard);
			iconsColumn.appendChild(satelliteSwitchIcon);
			iconsColumn.appendChild(centerSatelliteViewBtn);
			scoreboard.checkVisibility();
			drParseNoCompass(noCompass);
		});

		ipcRenderer.on("game-quitted", () => {
			scoreboard.hide();
			if ($("#showScoreboard")) $("#showScoreboard").remove();
			if ($("#satelliteSwitchIcon")) $("#satelliteSwitchIcon").remove();
			if ($("#centerSatelliteViewBtn")) $("#centerSatelliteViewBtn").remove();
			markerRemover.remove();
			clearMarkers();
		});

		ipcRenderer.on("render-guess", (e, guess, nbGuesses) => {
			scoreboard.setTitle(`GUESSES (${nbGuesses})`);
			scoreboard.renderGuess(guess);
		});

		ipcRenderer.on("render-multiguess", (e, guesses, nbGuesses) => {
			scoreboard.setTitle(`GUESSES (${nbGuesses})`);
			scoreboard.renderMultiGuess(guesses);
		});

		ipcRenderer.on("pre-round-results", () => document.body.appendChild(markerRemover));

		ipcRenderer.on("show-round-results", (e, round, location, scores) => {
			scoreboard.show();
			scoreboard.setTitle(`ROUND ${round} RESULTS`);
			scoreboard.displayScores(scores);
			scoreboard.showSwitch(false);
			populateMap(location, scores);
		});

		ipcRenderer.on("show-final-results", (e, totalScores) => {
			document.body.appendChild(markerRemover);
			scoreboard.show();
			scoreboard.setTitle("HIGHSCORES");
			scoreboard.showSwitch(false);
			scoreboard.displayScores(totalScores, true);
			clearMarkers();
		});

		ipcRenderer.on("switch-on", () => scoreboard.switchOn(true));
		ipcRenderer.on("switch-off", () => scoreboard.switchOn(false));

		ipcRenderer.on("game-settings-change", (e, noCompass) => drParseNoCompass(noCompass));
	};

	function switchLayer() {
		if (!isSatellite) {
			MAP.setMapTypeId(google.maps.MapTypeId.SATELLITE);
			satelliteSwitchIcon.innerHTML = "<span>🛰️</span>";
			satelliteSwitchIcon.setAttribute("title", "Switch to StreetView");
			satelliteCanvas.style.display = "block";
			centerSatelliteViewBtn.style.display = "flex";
			isSatellite = true;
			Store.set("isSatellite", true);
		} else {
			MAP.setMapTypeId(google.maps.MapTypeId.ROADMAP);
			satelliteSwitchIcon.innerHTML = "<span>🏡</span>";
			satelliteSwitchIcon.setAttribute("title", "Switch to Satellite View");
			satelliteCanvas.style.display = "none";
			centerSatelliteViewBtn.style.display = "none";
			isSatellite = false;
			Store.set("isSatellite", false);
		}
	}

	function centerSatelliteView() {
		SATELLITE_LAYER.setCenter(currentLocation);
	}

	function hijackMap() {
		const MAPS_API_URL = "https://maps.googleapis.com/maps/api/js?";
		const GOOGLE_MAPS_PROMISE = new Promise((resolve, reject) => {
			let scriptObserver = new MutationObserver((mutations) => {
				for (const mutation of mutations) {
					for (const node of mutation.addedNodes) {
						if (node.tagName === "SCRIPT" && node.src.startsWith(MAPS_API_URL)) {
							node.onload = () => {
								scriptObserver.disconnect();
								scriptObserver = undefined;
								resolve();
							};
						}
					}
				}
			});

			let bodyDone = false;
			let headDone = false;

			new MutationObserver((_, observer) => {
				if (!bodyDone && document.body) {
					if (scriptObserver) {
						scriptObserver.observe(document.body, {
							childList: true,
						});
						bodyDone = true;
					}
				}
				if (!headDone && document.head) {
					if (scriptObserver) {
						scriptObserver.observe(document.head, {
							childList: true,
						});
						headDone = true;
					}
				}
				if (headDone && bodyDone) {
					observer.disconnect();
				}
			}).observe(document.documentElement, {
				childList: true,
				subtree: true,
			});
		});

		function runAsClient(f) {
			const script = document.createElement("script");
			script.type = "text/javascript";
			script.text = `(${f.toString()})()`;
			document.body.appendChild(script);
		}

		GOOGLE_MAPS_PROMISE.then(() => {
			runAsClient(() => {
				const google = window.google;
				const isGamePage = () => location.pathname.startsWith("/results/") || location.pathname.startsWith("/game/");
				const onMapUpdate = (map) => {
					try {
						if (!isGamePage()) return;
						MAP = map;
						if (isSatellite) MAP.setMapTypeId(google.maps.MapTypeId.SATELLITE);

						// SATELLITE_LAYER = new google.maps.Map(satelliteCanvas, {
						// 	fullscreenControl: false,
						// 	mapTypeId: "satellite",
						// 	zoom: 15,
						// 	minZoom: 10,
						// 	center: currentLocation,
						// 	restriction: {
						// 		latLngBounds: bounds,
						// 		strictBounds: false,
						// 	},
						// });
					} catch (error) {
						console.error("GeoguessrHijackMap Error:", error);
					}
				};

				const oldMap = google.maps.Map;
				google.maps.Map = Object.assign(
					function (...args) {
						const res = oldMap.apply(this, args);
						this.addListener("idle", () => {
							if (MAP != null) return;
							onMapUpdate(this);
						});
						return res;
					},
					{
						prototype: Object.create(oldMap.prototype),
					}
				);
			});
		});
	}
});

let markers = [];
let polylines = [];

function populateMap(location, scores) {
	const infowindow = new google.maps.InfoWindow();
	const icon = {
		path: `M13.04,41.77c-0.11-1.29-0.35-3.2-0.99-5.42c-0.91-3.17-4.74-9.54-5.49-10.79c-3.64-6.1-5.46-9.21-5.45-12.07
			c0.03-4.57,2.77-7.72,3.21-8.22c0.52-0.58,4.12-4.47,9.8-4.17c4.73,0.24,7.67,3.23,8.45,4.07c0.47,0.51,3.22,3.61,3.31,8.11
			c0.06,3.01-1.89,6.26-5.78,12.77c-0.18,0.3-4.15,6.95-5.1,10.26c-0.64,2.24-0.89,4.17-1,5.48C13.68,41.78,13.36,41.78,13.04,41.77z
			`,
		fillColor: "#de3e3e",
		fillOpacity: 0.7,
		scale: 1.2,
		strokeColor: "#000000",
		strokeWeight: 1,
		anchor: new google.maps.Point(14, 43),
		labelOrigin: new google.maps.Point(13.5, 15),
	};

	const locationMarker = new google.maps.Marker({
		position: location,
		url: `http://maps.google.com/maps?q=&layer=c&cbll=${location.lat},${location.lng}`,
		icon: icon,
		map: MAP,
	});
	google.maps.event.addListener(locationMarker, "click", () => {
		window.open(locationMarker.url, "_blank");
	});
	markers.push(locationMarker);

	icon.scale = 1;
	scores.forEach((score, index) => {
		const color = index == 0 ? "#E3BB39" : index == 1 ? "#C9C9C9" : index == 2 ? "#A3682E" : score.color;
		icon.fillColor = color;

		const guessMarker = new google.maps.Marker({
			position: score.position,
			icon: icon,
			map: MAP,
			label: { color: "#000", fontWeight: "bold", fontSize: "16px", text: `${index + 1}` },
		});
		google.maps.event.addListener(guessMarker, "mouseover", () => {
			infowindow.setContent(`
				<p class="gm-iw__content">
					<span style="font-size:14px;">${score.flag ? `<span class="flag-icon flag-icon-${score.flag}"></span>` : ""}${score.username}</span><br>
					${score.distance >= 1 ? parseFloat(score.distance.toFixed(1)) + "km" : parseInt(score.distance * 1000) + "m"}<br>
					${score.score}
				</p>
			`);
			infowindow.open(MAP, guessMarker);
		});
		google.maps.event.addListener(guessMarker, "mouseout", () => {
			infowindow.close();
		});
		markers.push(guessMarker);

		polylines.push(
			new google.maps.Polyline({
				strokeColor: color,
				strokeWeight: 4,
				strokeOpacity: 0.6,
				geodesic: true,
				map: MAP,
				path: [score.position, location],
			})
		);
>>>>>>> f70f900d
	});

<<<<<<< HEAD
	const scoreboard = new Scoreboard(scoreboardContainer, {
		onToggleGuesses(open) {
			if (open) {
				ipcRenderer.send('open-guesses');
			} else {
				ipcRenderer.send('close-guesses');
			}
		}
	});

	ipcRenderer.on("game-started", (e, isMultiGuess, restoredGuesses) => {
		document.body.append(showScoreboard);
		scoreboard.checkVisibility();
		scoreboard.reset(isMultiGuess);

		if (restoredGuesses.length > 0) {
			if (isMultiGuess) {
				scoreboard.renderMultiGuess(restoredGuesses);
			} else {
				// Not very fast KEKW
				for (const guess of restoredGuesses) {
					scoreboard.renderGuess(guess);
				}
			}
		}
	});

	ipcRenderer.on("refreshed-in-game", (e, noCompass) => {
		document.body.append(showScoreboard);
		scoreboard.checkVisibility();
		rendererApi.drParseNoCompass(noCompass);
	});

	ipcRenderer.on("game-quitted", () => {
		markerRemover.remove();
		scoreboard.hide();
		rendererApi.clearMarkers();
	});
=======
function drParseNoCompass(noCompass) {
	const style = document.getElementById("noCompass");
	if (noCompass) {
		if (!style) {
			const style = document.createElement("style");
			style.id = "noCompass";
			style.innerHTML = ".compass { display: none }.game-layout__compass{display: none}";
			document.head.appendChild(style);
		}
	} else {
		if (style) style.remove();
	}
}

function drParseNoCar() {
	if (!noCar) return;
>>>>>>> f70f900d

	ipcRenderer.on("game-quitted", () => {
		scoreboard.hide();
		if ($("#showScoreboard")) $("#showScoreboard").remove();
		markerRemover.remove();
		clearMarkers();
	});

	ipcRenderer.on("render-guess", (e, guess) => {
		scoreboard.renderGuess(guess);
	});

	ipcRenderer.on("render-multiguess", (e, guesses) => {
		scoreboard.renderMultiGuess(guesses);
	});

	ipcRenderer.on("pre-round-results", () => document.body.appendChild(markerRemover));

	ipcRenderer.on("show-round-results", (e, round, location, scores) => {
		scoreboard.setTitle(`ROUND ${round} RESULTS`);
		scoreboard.displayScores(scores);
		scoreboard.showSwitch(false);
		rendererApi.populateMap(location, scores);
	});

	ipcRenderer.on("show-final-results", (e, totalScores) => {
		document.body.append(markerRemover);
		scoreboard.setTitle("HIGHSCORES");
		scoreboard.showSwitch(false);
		scoreboard.displayScores(totalScores, true);
		rendererApi.clearMarkers();
	});

	ipcRenderer.on("next-round", (e, isMultiGuess) => {
		scoreboard.checkVisibility();
		scoreboard.reset(isMultiGuess);
		scoreboard.showSwitch(true);
		setTimeout(() => {
			markerRemover.remove();
			rendererApi.clearMarkers();
		}, 1000);
	});

	ipcRenderer.on("switch-on", () => {
		scoreboard.switchOn(true);
	});
	ipcRenderer.on("switch-off", () => {
		scoreboard.switchOn(false);
	});

	ipcRenderer.on("game-settings-change", (e, noCompass) => {
		rendererApi.drParseNoCompass(noCompass);
	});
}<|MERGE_RESOLUTION|>--- conflicted
+++ resolved
@@ -1,4 +1,3 @@
-<<<<<<< HEAD
 'use strict';
 
 require('./errorReporting');
@@ -24,11 +23,16 @@
 function init(rendererApi) {
 	const Scoreboard = require("./Classes/Scoreboard");
 	const Settings = require("./utils/Settings");
+	const sharedStore = require('./utils/sharedStore');
 	const { noCar } = Settings.read();
 	rendererApi.drParseNoCar(noCar);
 
 	const markerRemover = document.createElement("style");
 	markerRemover.textContent = ".map-pin { display: none; }";
+
+	const iconsColumn = document.createElement("div");
+	iconsColumn.classList.add("iconsColumn");
+	document.body.append(iconsColumn);
 
 	const settingsIcon = document.createElement("div");
 	settingsIcon.setAttribute("title", "Settings (ctrl+p)");
@@ -37,40 +41,10 @@
 	settingsIcon.addEventListener("click", () => {
 		ipcRenderer.send("openSettings");
 	});
-	document.body.append(settingsIcon);
-=======
-const path = require("path");
-const { ipcRenderer } = require("electron");
-const Scoreboard = require("./Classes/Scoreboard");
-const Store = require("./utils/Store");
-const noCar = Store.getSettings().noCar;
-drParseNoCar();
-
-window.addEventListener("DOMContentLoaded", () => {
-	window.ipcRenderer = require("electron").ipcRenderer;
-	window.$ = window.jQuery = require("jquery");
-	window.MAP = null;
-	window.SATELLITE_LAYER = null;
-	window.SATELLITE_MARKER = null;
-	window.isSatellite = Store.get("isSatellite", false);
-	window.currentLocation = { lat: 0, lng: 0 };
-	hijackMap();
-
-	const head = document.getElementsByTagName("head")[0];
-
-	const styles = document.createElement("link");
-	styles.rel = "stylesheet";
-	styles.type = "text/css";
-	styles.href = `${path.join(__dirname, "./public/styles.css")}`;
-	head.appendChild(styles);
->>>>>>> f70f900d
-
-	const satelliteCanvas = document.createElement("div");
-	satelliteCanvas.id = "satelliteCanvas";
+	iconsColumn.append(settingsIcon);
 
 	const scoreboardContainer = document.createElement("div");
 	scoreboardContainer.setAttribute("id", "scoreboardContainer");
-<<<<<<< HEAD
 	document.body.append(scoreboardContainer);
 
 	const showScoreboard = document.createElement("div");
@@ -79,423 +53,8 @@
 	showScoreboard.innerHTML = "<span>👁️‍🗨️</span>";
 	showScoreboard.addEventListener("click", () => {
 		scoreboard.setVisibility();
-=======
-	scoreboardContainer.innerHTML = `
-		<div id='scoreboard'>
-			<div id='scoreboardHeader'>
-				<span></span>
-				<span id='scoreboardTitle'>GUESSES (0)</span>
-				<label id='switchContainer'>
-					<input id='switchBtn' type='checkbox' />
-					<div class='slider'></div>
-				</label>
-			</div>
-			<table id='datatable' width='100%'>
-				<thead>
-					<tr>
-						<th>#</th>
-						<th>Player</th>
-						<th>Streak</th>
-						<th>Distance</th>
-						<th>Score</th>
-					</tr>
-				</thead>
-				<tbody id='guessList'></tbody>
-			</table>
-		</div>`;
-	document.body.appendChild(scoreboardContainer);
-
-	const flagIcon = document.createElement("link");
-	flagIcon.rel = "stylesheet";
-	flagIcon.type = "text/css";
-	flagIcon.href = `${path.join(__dirname, "./public/flag-icon.min.css")}`;
-	head.appendChild(flagIcon);
-
-	const jqueryUI = document.createElement("script");
-	jqueryUI.type = "text/javascript";
-	jqueryUI.src = `${path.join(__dirname, "./public/jquery-ui.min.js")}`;
-	jqueryUI.addEventListener("load", () => loadDatatables());
-	document.body.appendChild(jqueryUI);
-
-	const loadDatatables = () => {
-		const datatables = document.createElement("script");
-		datatables.type = "text/javascript";
-		datatables.src = `${path.join(__dirname, "./public/datatables.bundle.min.js")}`;
-		datatables.addEventListener("load", () => init());
-		document.body.appendChild(datatables);
-	};
-
-	const init = () => {
-		const markerRemover = document.createElement("style");
-		markerRemover.innerHTML = ".map-pin{display:none}";
-
-		const iconsColumn = document.createElement("div");
-		iconsColumn.classList.add("iconsColumn");
-		document.body.appendChild(iconsColumn);
-
-		const settingsIcon = document.createElement("div");
-		settingsIcon.setAttribute("title", "Settings (ctrl+p)");
-		settingsIcon.id = "settingsIcon";
-		settingsIcon.innerHTML = "<span>⚙️</span>";
-		settingsIcon.addEventListener("click", () => {
-			ipcRenderer.send("openSettings");
-		});
-		iconsColumn.appendChild(settingsIcon);
-
-		const scoreboard = new Scoreboard();
-
-		const showScoreboard = document.createElement("div");
-		showScoreboard.setAttribute("title", "Show scoreboard");
-		showScoreboard.id = "showScoreboard";
-		showScoreboard.innerHTML = "<span>👁️‍🗨️</span>";
-		showScoreboard.addEventListener("click", () => {
-			scoreboard.setVisibility();
-		});
-
-		const satelliteSwitchIcon = document.createElement("div");
-		satelliteSwitchIcon.setAttribute("title", "Switch to Satellite View");
-		satelliteSwitchIcon.id = "satelliteSwitchIcon";
-		satelliteSwitchIcon.innerHTML = "<span>🏡</span>";
-		satelliteSwitchIcon.addEventListener("click", () => {
-			switchLayer();
-		});
-
-		const centerSatelliteViewBtn = document.createElement("div");
-		centerSatelliteViewBtn.setAttribute("title", "Center map to location");
-		centerSatelliteViewBtn.id = "centerSatelliteViewBtn";
-		centerSatelliteViewBtn.innerHTML = "<span>🏁</span>";
-		centerSatelliteViewBtn.addEventListener("click", () => {
-			centerSatelliteView();
-		});
-
-		ipcRenderer.on("game-started", (e, isMultiGuess, currLocation) => {
-			currentLocation = currLocation;
-
-			const gameLayout = document.getElementsByClassName("game-layout__canvas")[0];
-			gameLayout.appendChild(satelliteCanvas);
-
-			if (isSatellite) {
-				satelliteCanvas.style.display = "block";
-				centerSatelliteViewBtn.style.display = "flex";
-			}
-
-			const bounds = {
-				north: currLocation.lat + 1,
-				south: currLocation.lat - 1,
-				west: currLocation.lng - 1,
-				east: currLocation.lng + 1,
-			};
-
-			setTimeout(() => {
-				SATELLITE_LAYER = new google.maps.Map(satelliteCanvas, {
-					fullscreenControl: false,
-					mapTypeId: "satellite",
-					zoom: 25,
-					minZoom: 10,
-					center: currLocation,
-					restriction: {
-						latLngBounds: bounds,
-						strictBounds: false,
-					},
-				});
-				SATELLITE_MARKER = new google.maps.Marker({
-					position: currLocation,
-					map: SATELLITE_LAYER,
-				});
-
-				if (isSatellite) MAP.setMapTypeId(google.maps.MapTypeId.SATELLITE);
-			}, 2000);
-
-			iconsColumn.appendChild(showScoreboard);
-			iconsColumn.appendChild(satelliteSwitchIcon);
-			iconsColumn.appendChild(centerSatelliteViewBtn);
-			scoreboard.checkVisibility();
-			scoreboard.reset(isMultiGuess);
-		});
-
-		ipcRenderer.on("next-round", (e, isMultiGuess, currLocation) => {
-			currentLocation = currLocation;
-
-			const bounds = {
-				north: currLocation.lat + 1,
-				south: currLocation.lat - 1,
-				west: currLocation.lng - 1,
-				east: currLocation.lng + 1,
-			};
-
-			SATELLITE_LAYER = new google.maps.Map(satelliteCanvas, {
-				fullscreenControl: false,
-				mapTypeId: "satellite",
-				zoom: 25,
-				minZoom: 10,
-				center: currLocation,
-				restriction: {
-					latLngBounds: bounds,
-					strictBounds: false,
-				},
-			});
-			SATELLITE_MARKER = new google.maps.Marker({
-				position: currLocation,
-				map: SATELLITE_LAYER,
-			});
-
-			scoreboard.checkVisibility();
-			scoreboard.reset(isMultiGuess);
-			scoreboard.showSwitch(true);
-
-			setTimeout(() => {
-				markerRemover.remove();
-				clearMarkers();
-			}, 1000);
-			setTimeout(() => {
-				if (isSatellite) MAP.setMapTypeId(google.maps.MapTypeId.SATELLITE);
-			}, 2000);
-		});
-
-		ipcRenderer.on("refreshed-in-game", (e, noCompass) => {
-			iconsColumn.appendChild(showScoreboard);
-			iconsColumn.appendChild(satelliteSwitchIcon);
-			iconsColumn.appendChild(centerSatelliteViewBtn);
-			scoreboard.checkVisibility();
-			drParseNoCompass(noCompass);
-		});
-
-		ipcRenderer.on("game-quitted", () => {
-			scoreboard.hide();
-			if ($("#showScoreboard")) $("#showScoreboard").remove();
-			if ($("#satelliteSwitchIcon")) $("#satelliteSwitchIcon").remove();
-			if ($("#centerSatelliteViewBtn")) $("#centerSatelliteViewBtn").remove();
-			markerRemover.remove();
-			clearMarkers();
-		});
-
-		ipcRenderer.on("render-guess", (e, guess, nbGuesses) => {
-			scoreboard.setTitle(`GUESSES (${nbGuesses})`);
-			scoreboard.renderGuess(guess);
-		});
-
-		ipcRenderer.on("render-multiguess", (e, guesses, nbGuesses) => {
-			scoreboard.setTitle(`GUESSES (${nbGuesses})`);
-			scoreboard.renderMultiGuess(guesses);
-		});
-
-		ipcRenderer.on("pre-round-results", () => document.body.appendChild(markerRemover));
-
-		ipcRenderer.on("show-round-results", (e, round, location, scores) => {
-			scoreboard.show();
-			scoreboard.setTitle(`ROUND ${round} RESULTS`);
-			scoreboard.displayScores(scores);
-			scoreboard.showSwitch(false);
-			populateMap(location, scores);
-		});
-
-		ipcRenderer.on("show-final-results", (e, totalScores) => {
-			document.body.appendChild(markerRemover);
-			scoreboard.show();
-			scoreboard.setTitle("HIGHSCORES");
-			scoreboard.showSwitch(false);
-			scoreboard.displayScores(totalScores, true);
-			clearMarkers();
-		});
-
-		ipcRenderer.on("switch-on", () => scoreboard.switchOn(true));
-		ipcRenderer.on("switch-off", () => scoreboard.switchOn(false));
-
-		ipcRenderer.on("game-settings-change", (e, noCompass) => drParseNoCompass(noCompass));
-	};
-
-	function switchLayer() {
-		if (!isSatellite) {
-			MAP.setMapTypeId(google.maps.MapTypeId.SATELLITE);
-			satelliteSwitchIcon.innerHTML = "<span>🛰️</span>";
-			satelliteSwitchIcon.setAttribute("title", "Switch to StreetView");
-			satelliteCanvas.style.display = "block";
-			centerSatelliteViewBtn.style.display = "flex";
-			isSatellite = true;
-			Store.set("isSatellite", true);
-		} else {
-			MAP.setMapTypeId(google.maps.MapTypeId.ROADMAP);
-			satelliteSwitchIcon.innerHTML = "<span>🏡</span>";
-			satelliteSwitchIcon.setAttribute("title", "Switch to Satellite View");
-			satelliteCanvas.style.display = "none";
-			centerSatelliteViewBtn.style.display = "none";
-			isSatellite = false;
-			Store.set("isSatellite", false);
-		}
-	}
-
-	function centerSatelliteView() {
-		SATELLITE_LAYER.setCenter(currentLocation);
-	}
-
-	function hijackMap() {
-		const MAPS_API_URL = "https://maps.googleapis.com/maps/api/js?";
-		const GOOGLE_MAPS_PROMISE = new Promise((resolve, reject) => {
-			let scriptObserver = new MutationObserver((mutations) => {
-				for (const mutation of mutations) {
-					for (const node of mutation.addedNodes) {
-						if (node.tagName === "SCRIPT" && node.src.startsWith(MAPS_API_URL)) {
-							node.onload = () => {
-								scriptObserver.disconnect();
-								scriptObserver = undefined;
-								resolve();
-							};
-						}
-					}
-				}
-			});
-
-			let bodyDone = false;
-			let headDone = false;
-
-			new MutationObserver((_, observer) => {
-				if (!bodyDone && document.body) {
-					if (scriptObserver) {
-						scriptObserver.observe(document.body, {
-							childList: true,
-						});
-						bodyDone = true;
-					}
-				}
-				if (!headDone && document.head) {
-					if (scriptObserver) {
-						scriptObserver.observe(document.head, {
-							childList: true,
-						});
-						headDone = true;
-					}
-				}
-				if (headDone && bodyDone) {
-					observer.disconnect();
-				}
-			}).observe(document.documentElement, {
-				childList: true,
-				subtree: true,
-			});
-		});
-
-		function runAsClient(f) {
-			const script = document.createElement("script");
-			script.type = "text/javascript";
-			script.text = `(${f.toString()})()`;
-			document.body.appendChild(script);
-		}
-
-		GOOGLE_MAPS_PROMISE.then(() => {
-			runAsClient(() => {
-				const google = window.google;
-				const isGamePage = () => location.pathname.startsWith("/results/") || location.pathname.startsWith("/game/");
-				const onMapUpdate = (map) => {
-					try {
-						if (!isGamePage()) return;
-						MAP = map;
-						if (isSatellite) MAP.setMapTypeId(google.maps.MapTypeId.SATELLITE);
-
-						// SATELLITE_LAYER = new google.maps.Map(satelliteCanvas, {
-						// 	fullscreenControl: false,
-						// 	mapTypeId: "satellite",
-						// 	zoom: 15,
-						// 	minZoom: 10,
-						// 	center: currentLocation,
-						// 	restriction: {
-						// 		latLngBounds: bounds,
-						// 		strictBounds: false,
-						// 	},
-						// });
-					} catch (error) {
-						console.error("GeoguessrHijackMap Error:", error);
-					}
-				};
-
-				const oldMap = google.maps.Map;
-				google.maps.Map = Object.assign(
-					function (...args) {
-						const res = oldMap.apply(this, args);
-						this.addListener("idle", () => {
-							if (MAP != null) return;
-							onMapUpdate(this);
-						});
-						return res;
-					},
-					{
-						prototype: Object.create(oldMap.prototype),
-					}
-				);
-			});
-		});
-	}
-});
-
-let markers = [];
-let polylines = [];
-
-function populateMap(location, scores) {
-	const infowindow = new google.maps.InfoWindow();
-	const icon = {
-		path: `M13.04,41.77c-0.11-1.29-0.35-3.2-0.99-5.42c-0.91-3.17-4.74-9.54-5.49-10.79c-3.64-6.1-5.46-9.21-5.45-12.07
-			c0.03-4.57,2.77-7.72,3.21-8.22c0.52-0.58,4.12-4.47,9.8-4.17c4.73,0.24,7.67,3.23,8.45,4.07c0.47,0.51,3.22,3.61,3.31,8.11
-			c0.06,3.01-1.89,6.26-5.78,12.77c-0.18,0.3-4.15,6.95-5.1,10.26c-0.64,2.24-0.89,4.17-1,5.48C13.68,41.78,13.36,41.78,13.04,41.77z
-			`,
-		fillColor: "#de3e3e",
-		fillOpacity: 0.7,
-		scale: 1.2,
-		strokeColor: "#000000",
-		strokeWeight: 1,
-		anchor: new google.maps.Point(14, 43),
-		labelOrigin: new google.maps.Point(13.5, 15),
-	};
-
-	const locationMarker = new google.maps.Marker({
-		position: location,
-		url: `http://maps.google.com/maps?q=&layer=c&cbll=${location.lat},${location.lng}`,
-		icon: icon,
-		map: MAP,
-	});
-	google.maps.event.addListener(locationMarker, "click", () => {
-		window.open(locationMarker.url, "_blank");
-	});
-	markers.push(locationMarker);
-
-	icon.scale = 1;
-	scores.forEach((score, index) => {
-		const color = index == 0 ? "#E3BB39" : index == 1 ? "#C9C9C9" : index == 2 ? "#A3682E" : score.color;
-		icon.fillColor = color;
-
-		const guessMarker = new google.maps.Marker({
-			position: score.position,
-			icon: icon,
-			map: MAP,
-			label: { color: "#000", fontWeight: "bold", fontSize: "16px", text: `${index + 1}` },
-		});
-		google.maps.event.addListener(guessMarker, "mouseover", () => {
-			infowindow.setContent(`
-				<p class="gm-iw__content">
-					<span style="font-size:14px;">${score.flag ? `<span class="flag-icon flag-icon-${score.flag}"></span>` : ""}${score.username}</span><br>
-					${score.distance >= 1 ? parseFloat(score.distance.toFixed(1)) + "km" : parseInt(score.distance * 1000) + "m"}<br>
-					${score.score}
-				</p>
-			`);
-			infowindow.open(MAP, guessMarker);
-		});
-		google.maps.event.addListener(guessMarker, "mouseout", () => {
-			infowindow.close();
-		});
-		markers.push(guessMarker);
-
-		polylines.push(
-			new google.maps.Polyline({
-				strokeColor: color,
-				strokeWeight: 4,
-				strokeOpacity: 0.6,
-				geodesic: true,
-				map: MAP,
-				path: [score.position, location],
-			})
-		);
->>>>>>> f70f900d
 	});
 
-<<<<<<< HEAD
 	const scoreboard = new Scoreboard(scoreboardContainer, {
 		onToggleGuesses(open) {
 			if (open) {
@@ -506,8 +65,41 @@
 		}
 	});
 
-	ipcRenderer.on("game-started", (e, isMultiGuess, restoredGuesses) => {
-		document.body.append(showScoreboard);
+	const satelliteSwitchIcon = document.createElement("div");
+	satelliteSwitchIcon.setAttribute("title", "Switch to Satellite View");
+	satelliteSwitchIcon.id = "satelliteSwitchIcon";
+	satelliteSwitchIcon.innerHTML = "<span>🏡</span>";
+	satelliteSwitchIcon.addEventListener("click", () => {
+		const isSatellite = !sharedStore.get('isSatellite');
+		sharedStore.set('isSatellite', isSatellite);
+		rendererApi.setSatelliteEnabled(isSatellite);
+
+		if (isSatellite) {
+			satelliteSwitchIcon.innerHTML = "<span>🛰️</span>";
+			satelliteSwitchIcon.setAttribute("title", "Switch to StreetView");
+			centerSatelliteViewBtn.style.display = "flex";
+		} else {
+			satelliteSwitchIcon.innerHTML = "<span>🏡</span>";
+			satelliteSwitchIcon.setAttribute("title", "Switch to Satellite View");
+			centerSatelliteViewBtn.style.display = "none";
+		}
+	});
+
+	const centerSatelliteViewBtn = document.createElement("div");
+	centerSatelliteViewBtn.setAttribute("title", "Center map to location");
+	centerSatelliteViewBtn.id = "centerSatelliteViewBtn";
+	centerSatelliteViewBtn.innerHTML = "<span>🏁</span>";
+	centerSatelliteViewBtn.addEventListener("click", () => {
+		rendererApi.centerSatelliteView();
+	});
+
+	ipcRenderer.on("game-started", (e, isMultiGuess, restoredGuesses, location) => {
+		if (sharedStore.get('isSatellite')) {
+			centerSatelliteViewBtn.style.display = "flex";
+			rendererApi.showSatelliteMap(location)
+		}
+
+		iconsColumn.append(showScoreboard, satelliteSwitchIcon, centerSatelliteViewBtn);
 		scoreboard.checkVisibility();
 		scoreboard.reset(isMultiGuess);
 
@@ -524,7 +116,7 @@
 	});
 
 	ipcRenderer.on("refreshed-in-game", (e, noCompass) => {
-		document.body.append(showScoreboard);
+		iconsColumn.append(showScoreboard, satelliteSwitchIcon, centerSatelliteViewBtn);
 		scoreboard.checkVisibility();
 		rendererApi.drParseNoCompass(noCompass);
 	});
@@ -533,31 +125,11 @@
 		markerRemover.remove();
 		scoreboard.hide();
 		rendererApi.clearMarkers();
-	});
-=======
-function drParseNoCompass(noCompass) {
-	const style = document.getElementById("noCompass");
-	if (noCompass) {
-		if (!style) {
-			const style = document.createElement("style");
-			style.id = "noCompass";
-			style.innerHTML = ".compass { display: none }.game-layout__compass{display: none}";
-			document.head.appendChild(style);
-		}
-	} else {
-		if (style) style.remove();
-	}
-}
 
-function drParseNoCar() {
-	if (!noCar) return;
->>>>>>> f70f900d
-
-	ipcRenderer.on("game-quitted", () => {
-		scoreboard.hide();
-		if ($("#showScoreboard")) $("#showScoreboard").remove();
-		markerRemover.remove();
-		clearMarkers();
+		// Hide in-game-only buttons
+		document.querySelector("#showScoreboard")?.remove();
+		document.querySelector("#satelliteSwitchIcon")?.remove();
+		document.querySelector("#centerSatelliteViewBtn")?.remove();
 	});
 
 	ipcRenderer.on("render-guess", (e, guess) => {
@@ -585,7 +157,7 @@
 		rendererApi.clearMarkers();
 	});
 
-	ipcRenderer.on("next-round", (e, isMultiGuess) => {
+	ipcRenderer.on("next-round", (e, isMultiGuess, location) => {
 		scoreboard.checkVisibility();
 		scoreboard.reset(isMultiGuess);
 		scoreboard.showSwitch(true);
@@ -593,6 +165,10 @@
 			markerRemover.remove();
 			rendererApi.clearMarkers();
 		}, 1000);
+
+		if (sharedStore.get('isSatellite')) {
+			rendererApi.showSatelliteMap(location);
+		}
 	});
 
 	ipcRenderer.on("switch-on", () => {
